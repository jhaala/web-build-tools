// Copyright (c) Microsoft Corporation. All rights reserved. Licensed under the MIT license.
// See LICENSE in the project root for license information.

import * as argparse from 'argparse';
import * as colors from 'colors';

import {
  IBaseCommandLineDefinition,
  ICommandLineFlagDefinition,
  ICommandLineStringDefinition,
  ICommandLineStringListDefinition,
  ICommandLineIntegerDefinition,
  ICommandLineOptionDefinition
} from './CommandLineDefinition';
import {
  CommandLineParameter,
  ICommandLineParserData,
  IConverterFunction,
  CommandLineFlagParameter,
  CommandLineStringParameter,
  CommandLineStringListParameter,
  CommandLineIntegerParameter,
  CommandLineOptionParameter
} from './CommandLineParameter';

interface IParameterMetadata<TValue> {
  parameter: CommandLineParameter<TValue>;
  required: boolean;
  getDefaultValue: (() => TValue | undefined) | undefined;
}

/**
 * This is the common base class for CommandLineAction and CommandLineParser
 * that provides functionality for defining command-line parameters.
 *
 * @public
 */
abstract class CommandLineParameterProvider {
  private static _keyCounter: number = 0;

  protected argumentParser: argparse.ArgumentParser;
  /* tslint:disable:no-any */
  private _parameterMetadata: Map<string, IParameterMetadata<any>>;
  private _parameters: CommandLineParameter<any>[];
  /* tslint:enable:no-any */
  private _keys: Map<string, string>;

  constructor() {
    this._parameters = [];
    // tslint:disable-next-line:no-any
    this._parameterMetadata  = new Map<string, IParameterMetadata<any>>();
    this._keys = new Map<string, string>();
  }

  /**
   * The child class should implement this hook to define its command-line parameters,
   * e.g. by calling defineFlagParameter().
   */
  protected abstract onDefineParameters(): void;

  /**
   * Defines a flag parameter.  See ICommandLineFlagDefinition for details.
   */
<<<<<<< HEAD
  protected defineFlagParameter(options: ICommandLineFlagDefinition): CommandLineFlagParameter {
    return this._createParameter(
      options, { action: 'storeTrue' }
    ) as CommandLineFlagParameter;
=======
  protected defineFlagParameter(definition: ICommandLineFlagDefinition): CommandLineFlagParameter {
    return this._createParameter(definition, {
      action: 'storeTrue'
    }) as CommandLineFlagParameter;
>>>>>>> 51d21455
  }

  /**
   * Defines a string parameter.
   */
  protected defineStringParameter(definition: ICommandLineStringDefinition): CommandLineStringParameter {
    return this._createParameter(definition, undefined, definition.key) as CommandLineStringParameter;
  }

  /**
   * Defines a list of string by specifying the flag multiple times.
   */
  protected defineStringListParameter(definition: ICommandLineStringListDefinition): CommandLineStringListParameter {
<<<<<<< HEAD
    return this._createParameter(
      definition,
      { action: 'append' },
      definition.key
    ) as CommandLineStringListParameter;
=======
    return this._createParameter(definition, {
      action: 'append'
    }, definition.key) as CommandLineStringListParameter;
>>>>>>> 51d21455
  }

  /**
   * Defines an integer parameter
   */
  protected defineIntegerParameter(definition: ICommandLineIntegerDefinition): CommandLineIntegerParameter {
<<<<<<< HEAD
    return this._createParameter(
      definition,
      { type: 'int' },
      definition.key
    ) as CommandLineIntegerParameter;
  }

  protected defineOptionParameter(definition: ICommandLineOptionDefinition): CommandLineOptionParameter {
    return this._createParameter(
      definition,
      { choices: definition.options }
    ) as CommandLineOptionParameter;
=======
    return this._createParameter(definition, {
      type: 'int'
    }, definition.key) as CommandLineIntegerParameter;
  }

  protected defineOptionParameter(definition: ICommandLineOptionDefinition): CommandLineOptionParameter {
    if (!definition.options) {
      throw new Error(`When defining an option parameter, the options array must be defined.`);
    }
    if (definition.defaultValue && definition.options.indexOf(definition.defaultValue) === -1) {
      throw new Error(`Could not find default value "${definition.defaultValue}" `
        + `in the array of available options: ${definition.options.toString()}`);
    }
    return this._createParameter(definition, {
      choices: definition.options,
      defaultValue: definition.defaultValue
    }) as CommandLineOptionParameter;
>>>>>>> 51d21455
  }

  protected processParsedData(data: ICommandLineParserData): void {
    // Fill in the values for the parameters
    for (const parameter of this._parameters) {
      parameter.setValue(data);
    }

    this._parameterMetadata.forEach((parameterMetadata: IParameterMetadata<any>) => { // tslint:disable-line:no-any
      if (parameterMetadata.parameter.value === undefined && parameterMetadata.getDefaultValue) {
        try {
          parameterMetadata.parameter.setValue({
            action: '',
            [parameterMetadata.parameter.key]: parameterMetadata.getDefaultValue()
          });
        } catch (e) {
          /* do nothing */
        }
      }
    });
  }

  protected validateParameters(): boolean {
    const missingParameterLongNames: string[] = [];
    // tslint:disable-next-line:no-any
    this._parameterMetadata.forEach((parameterMetadata: IParameterMetadata<any>, parameterLongName: string) => {
      if (parameterMetadata.parameter.value === undefined && parameterMetadata.required) {
        missingParameterLongNames.push(parameterLongName);
      }
    });

    if (missingParameterLongNames.length > 0) {
      console.log(colors.red(`Missing required parameters: ${missingParameterLongNames.join(', ')}`));
      process.exit(1);
      return false;
    } else {
      return true;
    }
  }

  private _getKey(
    parameterLongName: string,
    key: string = 'key_' + (CommandLineParameterProvider._keyCounter++).toString()
  ): string {
    const existingKey: string | undefined = this._keys.get(key);
    if (existingKey) {
      throw colors.red(`The parameter "${parameterLongName}" tried to define a key which was already ` +
        `defined by the "${existingKey}" parameter. Ensure that the keys values are unique.`);
    }

    this._keys.set(key, parameterLongName);
    return key;
  }

  private _createParameter<TValue>(
    definition: IBaseCommandLineDefinition<TValue>,
    argparseOptions?: argparse.ArgumentOptions,
    key?: string,
    converter?: IConverterFunction<any> // tslint:disable-line:no-any
  ): CommandLineParameter<any> { // tslint:disable-line:no-any
    const names: string[] = [];
    if (definition.parameterShortName) {
      names.push(definition.parameterShortName);
    }

    names.push(definition.parameterLongName);

    const result: CommandLineParameter<any> = new CommandLineParameter<any>( // tslint:disable-line:no-any
      this._getKey(definition.parameterLongName, key),
      converter
    );

    this._parameters.push(result);

    const baseArgparseOptions: argparse.ArgumentOptions = {
      help: definition.description,
      dest: result.key
    };

    Object.keys(argparseOptions || {}).forEach((keyVal: string) => {
      baseArgparseOptions[keyVal] = (argparseOptions || {})[keyVal];
    });

    this.argumentParser.addArgument(names, baseArgparseOptions);

    this._parameterMetadata.set(
      definition.parameterLongName,
      {
        required: !!definition.required,
        parameter: result,
        getDefaultValue: definition.getDefaultValue
      }
    );

    return result;
  }
}

export default CommandLineParameterProvider;<|MERGE_RESOLUTION|>--- conflicted
+++ resolved
@@ -61,17 +61,10 @@
   /**
    * Defines a flag parameter.  See ICommandLineFlagDefinition for details.
    */
-<<<<<<< HEAD
   protected defineFlagParameter(options: ICommandLineFlagDefinition): CommandLineFlagParameter {
     return this._createParameter(
       options, { action: 'storeTrue' }
     ) as CommandLineFlagParameter;
-=======
-  protected defineFlagParameter(definition: ICommandLineFlagDefinition): CommandLineFlagParameter {
-    return this._createParameter(definition, {
-      action: 'storeTrue'
-    }) as CommandLineFlagParameter;
->>>>>>> 51d21455
   }
 
   /**
@@ -85,24 +78,17 @@
    * Defines a list of string by specifying the flag multiple times.
    */
   protected defineStringListParameter(definition: ICommandLineStringListDefinition): CommandLineStringListParameter {
-<<<<<<< HEAD
     return this._createParameter(
       definition,
       { action: 'append' },
       definition.key
     ) as CommandLineStringListParameter;
-=======
-    return this._createParameter(definition, {
-      action: 'append'
-    }, definition.key) as CommandLineStringListParameter;
->>>>>>> 51d21455
   }
 
   /**
    * Defines an integer parameter
    */
   protected defineIntegerParameter(definition: ICommandLineIntegerDefinition): CommandLineIntegerParameter {
-<<<<<<< HEAD
     return this._createParameter(
       definition,
       { type: 'int' },
@@ -110,30 +96,18 @@
     ) as CommandLineIntegerParameter;
   }
 
-  protected defineOptionParameter(definition: ICommandLineOptionDefinition): CommandLineOptionParameter {
-    return this._createParameter(
-      definition,
-      { choices: definition.options }
-    ) as CommandLineOptionParameter;
-=======
-    return this._createParameter(definition, {
-      type: 'int'
-    }, definition.key) as CommandLineIntegerParameter;
-  }
-
-  protected defineOptionParameter(definition: ICommandLineOptionDefinition): CommandLineOptionParameter {
-    if (!definition.options) {
+  protected defineOptionParameter(options: ICommandLineOptionDefinition): CommandLineOptionParameter {
+    if (!options.options) {
       throw new Error(`When defining an option parameter, the options array must be defined.`);
     }
-    if (definition.defaultValue && definition.options.indexOf(definition.defaultValue) === -1) {
-      throw new Error(`Could not find default value "${definition.defaultValue}" `
-        + `in the array of available options: ${definition.options.toString()}`);
-    }
-    return this._createParameter(definition, {
-      choices: definition.options,
-      defaultValue: definition.defaultValue
+    if (options.defaultValue && options.options.indexOf(options.defaultValue) === -1) {
+      throw new Error(`Could not find default value "${options.defaultValue}" `
+        + `in the array of available options: ${options.options.toString()}`);
+    }
+    return this._createParameter(options, {
+      choices: options.options,
+      defaultValue: options.defaultValue
     }) as CommandLineOptionParameter;
->>>>>>> 51d21455
   }
 
   protected processParsedData(data: ICommandLineParserData): void {

--- conflicted
+++ resolved
@@ -66,17 +66,12 @@
 
     const installManager: InstallManager = new InstallManager(this.rushConfiguration);
 
-<<<<<<< HEAD
     const committedShrinkwrapFilename: string = this.rushConfiguration.committedShrinkwrapFilename;
     const tempShrinkwrapFilename: string = this.rushConfiguration.tempShrinkwrapFilename;
 
-    const shrinkwrapFile: ShrinkwrapFile | undefined
-      = ShrinkwrapFile.loadFromFile(committedShrinkwrapFilename);
-=======
     try {
       const shrinkwrapFile: ShrinkwrapFile | undefined
-        = ShrinkwrapFile.loadFromFile(this.rushConfiguration.committedShrinkwrapFilename);
->>>>>>> 9be3284c
+        = ShrinkwrapFile.loadFromFile(committedShrinkwrapFilename);
 
       if (shrinkwrapFile
         && !this._forceParameter.value
